--- conflicted
+++ resolved
@@ -43,14 +43,9 @@
 	// TODO: handle this better through goroutines. Right now, these methods
 	// are blocking.
 	if n.smcClient.DepositFlag() {
-<<<<<<< HEAD
 		if err := joinNotaryPool(n.config, n.smcClient); err != nil {
-			return err
-=======
-		if err := joinNotaryPool(n.smcClient); err != nil {
 			log.Error(fmt.Sprintf("Could not fetch current block number: %v", err))
 			return
->>>>>>> b60e56c0
 		}
 	}
 
