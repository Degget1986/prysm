package node

import (
	"strings"

	"github.com/gogo/protobuf/proto"
	"github.com/prysmaticlabs/prysm/beacon-chain/utils"
	pb "github.com/prysmaticlabs/prysm/proto/beacon/p2p/v1"
	"github.com/prysmaticlabs/prysm/shared/cmd"
	"github.com/prysmaticlabs/prysm/shared/p2p"
	"github.com/prysmaticlabs/prysm/shared/p2p/adapter/metric"
	"github.com/urfave/cli"
)

var topicMappings = map[pb.Topic]proto.Message{
	pb.Topic_BEACON_BLOCK_ANNOUNCE:               &pb.BeaconBlockAnnounce{},
	pb.Topic_BEACON_BLOCK_REQUEST:                &pb.BeaconBlockRequest{},
	pb.Topic_BEACON_BLOCK_REQUEST_BY_SLOT_NUMBER: &pb.BeaconBlockRequestBySlotNumber{},
	pb.Topic_BEACON_BLOCK_RESPONSE:               &pb.BeaconBlockResponse{},
	pb.Topic_BATCHED_BEACON_BLOCK_REQUEST:        &pb.BatchedBeaconBlockRequest{},
	pb.Topic_BATCHED_BEACON_BLOCK_RESPONSE:       &pb.BatchedBeaconBlockResponse{},
	pb.Topic_CHAIN_HEAD_REQUEST:                  &pb.ChainHeadRequest{},
	pb.Topic_CHAIN_HEAD_RESPONSE:                 &pb.ChainHeadResponse{},
	pb.Topic_BEACON_STATE_HASH_ANNOUNCE:          &pb.BeaconStateHashAnnounce{},
	pb.Topic_BEACON_STATE_REQUEST:                &pb.BeaconStateRequest{},
	pb.Topic_BEACON_STATE_RESPONSE:               &pb.BeaconStateResponse{},
	pb.Topic_ATTESTATION_ANNOUNCE:                &pb.AttestationAnnounce{},
	pb.Topic_ATTESTATION_REQUEST:                 &pb.AttestationRequest{},
	pb.Topic_ATTESTATION_RESPONSE:                &pb.AttestationResponse{},
}

func configureP2P(ctx *cli.Context) (*p2p.Server, error) {
	contractAddress := ctx.GlobalString(utils.DepositContractFlag.Name)
	if contractAddress == "" {
		var err error
		contractAddress, err = fetchDepositContract()
		if err != nil {
			return nil, err
		}
	}
	staticPeers := []string{}
	for _, entry := range ctx.GlobalStringSlice(cmd.StaticPeers.Name) {
		peers := strings.Split(entry, ",")
		staticPeers = append(staticPeers, peers...)
	}

	s, err := p2p.NewServer(&p2p.ServerConfig{
		NoDiscovery:            ctx.GlobalBool(cmd.NoDiscovery.Name),
		StaticPeers:            staticPeers,
		BootstrapNodeAddr:      ctx.GlobalString(cmd.BootstrapNode.Name),
		RelayNodeAddr:          ctx.GlobalString(cmd.RelayNode.Name),
		HostAddress:            ctx.GlobalString(cmd.P2PHost.Name),
		Port:                   ctx.GlobalInt(cmd.P2PPort.Name),
		MaxPeers:               ctx.GlobalInt(cmd.P2PMaxPeers.Name),
<<<<<<< HEAD
=======
		PrvKey:                 ctx.GlobalString(cmd.P2PPrivKey.Name),
>>>>>>> fda0310e
		DepositContractAddress: contractAddress,
		WhitelistCIDR:          ctx.GlobalString(cmd.P2PWhitelist.Name),
	})
	if err != nil {
		return nil, err
	}

	adapters := []p2p.Adapter{}
	if !ctx.GlobalBool(cmd.DisableMonitoringFlag.Name) {
		adapters = append(adapters, metric.New())
	}

	for k, v := range topicMappings {
		s.RegisterTopic(k.String(), v, adapters...)
	}

	return s, nil
}<|MERGE_RESOLUTION|>--- conflicted
+++ resolved
@@ -52,10 +52,7 @@
 		HostAddress:            ctx.GlobalString(cmd.P2PHost.Name),
 		Port:                   ctx.GlobalInt(cmd.P2PPort.Name),
 		MaxPeers:               ctx.GlobalInt(cmd.P2PMaxPeers.Name),
-<<<<<<< HEAD
-=======
 		PrvKey:                 ctx.GlobalString(cmd.P2PPrivKey.Name),
->>>>>>> fda0310e
 		DepositContractAddress: contractAddress,
 		WhitelistCIDR:          ctx.GlobalString(cmd.P2PWhitelist.Name),
 	})
