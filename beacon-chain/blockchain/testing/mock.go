--- conflicted
+++ resolved
@@ -223,15 +223,14 @@
 	return helpers.Seed(ms.State, epoch, params.BeaconConfig().DomainBeaconAttester)
 }
 
-<<<<<<< HEAD
 // HeadETH1Data provides the current ETH1Data of the head state.
 func (ms *ChainService) HeadETH1Data() *ethpb.Eth1Data {
 	return ms.ETH1Data
-=======
+}
+
 // ProtoArrayStore mocks the same method in the chain service.
 func (ms *ChainService) ProtoArrayStore() *protoarray.Store {
 	return ms.ForkChoiceStore
->>>>>>> 7be89420
 }
 
 // GenesisTime mocks the same method in the chain service.
