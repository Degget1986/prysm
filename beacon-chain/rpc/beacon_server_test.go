package rpc

import (
	"context"
	"errors"
	"fmt"
	"math/big"
	"sort"
	"strings"
	"testing"
	"time"

	"github.com/ethereum/go-ethereum/common"
	"github.com/gogo/protobuf/proto"
	ptypes "github.com/gogo/protobuf/types"
	"github.com/golang/mock/gomock"
	"github.com/prysmaticlabs/prysm/beacon-chain/internal"
	pbp2p "github.com/prysmaticlabs/prysm/proto/beacon/p2p/v1"
	pb "github.com/prysmaticlabs/prysm/proto/beacon/rpc/v1"
	"github.com/prysmaticlabs/prysm/shared/bytesutil"
	"github.com/prysmaticlabs/prysm/shared/event"
	"github.com/prysmaticlabs/prysm/shared/hashutil"
	"github.com/prysmaticlabs/prysm/shared/params"
	"github.com/prysmaticlabs/prysm/shared/testutil"
	"github.com/prysmaticlabs/prysm/shared/trieutil"
	logTest "github.com/sirupsen/logrus/hooks/test"
)

var closedContext = "context closed"

type faultyPOWChainService struct {
	chainStartFeed *event.Feed
	hashesByHeight map[int][]byte
}

func (f *faultyPOWChainService) HasChainStartLogOccurred() (bool, uint64, error) {
	return false, uint64(time.Now().Unix()), nil
}
func (f *faultyPOWChainService) ChainStartFeed() *event.Feed {
	return f.chainStartFeed
}
func (f *faultyPOWChainService) LatestBlockHeight() *big.Int {
	return big.NewInt(0)
}

func (f *faultyPOWChainService) BlockExists(_ context.Context, hash common.Hash) (bool, *big.Int, error) {
	if f.hashesByHeight == nil {
		return false, big.NewInt(1), errors.New("failed")
	}

	return true, big.NewInt(1), nil
}

func (f *faultyPOWChainService) BlockHashByHeight(_ context.Context, height *big.Int) (common.Hash, error) {
	return [32]byte{}, errors.New("failed")
}

func (f *faultyPOWChainService) BlockTimeByHeight(_ context.Context, height *big.Int) (uint64, error) {
	return 0, errors.New("failed")
}

func (f *faultyPOWChainService) DepositRoot() [32]byte {
	return [32]byte{}
}

func (f *faultyPOWChainService) DepositTrie() *trieutil.MerkleTrie {
	return &trieutil.MerkleTrie{}
}

func (f *faultyPOWChainService) ChainStartDeposits() [][]byte {
	return [][]byte{}
}

type mockPOWChainService struct {
	chainStartFeed    *event.Feed
	latestBlockNumber *big.Int
	hashesByHeight    map[int][]byte
	blockTimeByHeight map[int]uint64
}

func (m *mockPOWChainService) HasChainStartLogOccurred() (bool, uint64, error) {
	return true, uint64(time.Unix(0, 0).Unix()), nil
}
func (m *mockPOWChainService) ChainStartFeed() *event.Feed {
	return m.chainStartFeed
}
func (m *mockPOWChainService) LatestBlockHeight() *big.Int {
	return m.latestBlockNumber
}

func (m *mockPOWChainService) DepositTrie() *trieutil.MerkleTrie {
	return &trieutil.MerkleTrie{}
}

func (m *mockPOWChainService) BlockExists(_ context.Context, hash common.Hash) (bool, *big.Int, error) {
	// Reverse the map of heights by hash.
	heightsByHash := make(map[[32]byte]int)
	for k, v := range m.hashesByHeight {
		h := bytesutil.ToBytes32(v)
		heightsByHash[h] = k
	}
	val, ok := heightsByHash[hash]
	if !ok {
		return false, nil, fmt.Errorf("could not fetch height for hash: %#x", hash)
	}
	return true, big.NewInt(int64(val)), nil
}

func (m *mockPOWChainService) BlockHashByHeight(_ context.Context, height *big.Int) (common.Hash, error) {
	k := int(height.Int64())
	val, ok := m.hashesByHeight[k]
	if !ok {
		return [32]byte{}, fmt.Errorf("could not fetch hash for height: %v", height)
	}
	return bytesutil.ToBytes32(val), nil
}

func (m *mockPOWChainService) BlockTimeByHeight(_ context.Context, height *big.Int) (uint64, error) {
	h := int(height.Int64())
	return m.blockTimeByHeight[h], nil
}

func (m *mockPOWChainService) DepositRoot() [32]byte {
	root := []byte("depositroot")
	return bytesutil.ToBytes32(root)
}

func (m *mockPOWChainService) ChainStartDeposits() [][]byte {
	return [][]byte{}
}

func TestWaitForChainStart_ContextClosed(t *testing.T) {
	ctx, cancel := context.WithCancel(context.Background())
	beaconServer := &BeaconServer{
		ctx: ctx,
		powChainService: &faultyPOWChainService{
			chainStartFeed: new(event.Feed),
		},
		chainService: newMockChainService(),
	}
	exitRoutine := make(chan bool)
	ctrl := gomock.NewController(t)
	defer ctrl.Finish()
	mockStream := internal.NewMockBeaconService_WaitForChainStartServer(ctrl)
	go func(tt *testing.T) {
		if err := beaconServer.WaitForChainStart(&ptypes.Empty{}, mockStream); !strings.Contains(err.Error(), closedContext) {
			tt.Errorf("Could not call RPC method: %v", err)
		}
		<-exitRoutine
	}(t)
	cancel()
	exitRoutine <- true
}

func TestWaitForChainStart_AlreadyStarted(t *testing.T) {
	beaconServer := &BeaconServer{
		ctx: context.Background(),
		powChainService: &mockPOWChainService{
			chainStartFeed: new(event.Feed),
		},
		chainService: newMockChainService(),
	}
	ctrl := gomock.NewController(t)
	defer ctrl.Finish()
	mockStream := internal.NewMockBeaconService_WaitForChainStartServer(ctrl)
	mockStream.EXPECT().Send(
		&pb.ChainStartResponse{
			Started:     true,
			GenesisTime: uint64(time.Unix(0, 0).Unix()),
		},
	).Return(nil)
	if err := beaconServer.WaitForChainStart(&ptypes.Empty{}, mockStream); err != nil {
		t.Errorf("Could not call RPC method: %v", err)
	}
}

func TestWaitForChainStart_NotStartedThenLogFired(t *testing.T) {
	hook := logTest.NewGlobal()
	beaconServer := &BeaconServer{
		ctx:            context.Background(),
		chainStartChan: make(chan time.Time, 1),
		powChainService: &faultyPOWChainService{
			chainStartFeed: new(event.Feed),
		},
		chainService: newMockChainService(),
	}
	exitRoutine := make(chan bool)
	ctrl := gomock.NewController(t)
	defer ctrl.Finish()
	mockStream := internal.NewMockBeaconService_WaitForChainStartServer(ctrl)
	mockStream.EXPECT().Send(
		&pb.ChainStartResponse{
			Started:     true,
			GenesisTime: uint64(time.Unix(0, 0).Unix()),
		},
	).Return(nil)
	go func(tt *testing.T) {
		if err := beaconServer.WaitForChainStart(&ptypes.Empty{}, mockStream); err != nil {
			tt.Errorf("Could not call RPC method: %v", err)
		}
		<-exitRoutine
	}(t)
	beaconServer.chainStartChan <- time.Unix(0, 0)
	exitRoutine <- true
	testutil.AssertLogsContain(t, hook, "Sending ChainStart log and genesis time to connected validator clients")
}

func TestBlockTree_OK(t *testing.T) {
	db := internal.SetupDB(t)
	defer internal.TeardownDB(t, db)
	// We want to ensure that if our block tree looks as follows, the RPC response
	// returns the correct information.
	//                   /->[A, Slot 3, 3 Votes]->[B, Slot 4, 3 Votes]
	// [Justified Block]->[C, Slot 3, 2 Votes]
	//                   \->[D, Slot 3, 2 Votes]->[SKIP SLOT]->[E, Slot 5, 1 Vote]
	var validators []*pbp2p.Validator
	for i := 0; i < 11; i++ {
		validators = append(validators, &pbp2p.Validator{EffectiveBalance: params.BeaconConfig().MaxEffectiveBalance})
	}
	justifiedState := &pbp2p.BeaconState{
		Slot:              params.BeaconConfig().GenesisSlot,
		ValidatorRegistry: validators,
	}

	if err := db.SaveJustifiedState(justifiedState); err != nil {
		t.Fatal(err)
	}
	justifiedBlock := &pbp2p.BeaconBlock{
		Slot: params.BeaconConfig().GenesisSlot,
	}
	if err := db.SaveJustifiedBlock(justifiedBlock); err != nil {
		t.Fatal(err)
	}
	justifiedRoot, _ := hashutil.HashBeaconBlock(justifiedBlock)
	b1 := &pbp2p.BeaconBlock{
		Slot:       3,
		ParentRoot: justifiedRoot[:],
		Body: &pbp2p.BeaconBlockBody{
			RandaoReveal: []byte("D"),
		},
	}
	b1Root, _ := hashutil.HashBeaconBlock(b1)
	b2 := &pbp2p.BeaconBlock{
		Slot:       3,
		ParentRoot: justifiedRoot[:],
		Body: &pbp2p.BeaconBlockBody{
			RandaoReveal: []byte("C"),
		}}
	b2Root, _ := hashutil.HashBeaconBlock(b2)
	b3 := &pbp2p.BeaconBlock{
		Slot:       3,
		ParentRoot: justifiedRoot[:],
		Body: &pbp2p.BeaconBlockBody{
			RandaoReveal: []byte("A"),
		}}
	b3Root, _ := hashutil.HashBeaconBlock(b1)
	b4 := &pbp2p.BeaconBlock{
		Slot:       4,
		ParentRoot: b1Root[:],
		Body: &pbp2p.BeaconBlockBody{
			RandaoReveal: []byte("B"),
		}}
	b4Root, _ := hashutil.HashBeaconBlock(b4)
	b5 := &pbp2p.BeaconBlock{
		Slot:       5,
		ParentRoot: b3Root[:],
		Body: &pbp2p.BeaconBlockBody{
			RandaoReveal: []byte("E"),
		}}
	b5Root, _ := hashutil.HashBeaconBlock(b5)

	attestationTargets := make(map[uint64]*pbp2p.AttestationTarget)
	// We give block A 3 votes.
	attestationTargets[0] = &pbp2p.AttestationTarget{
		Slot:       b1.Slot,
		ParentRoot: b1.ParentRoot,
		BlockRoot:  b1Root[:],
	}
	attestationTargets[1] = &pbp2p.AttestationTarget{
		Slot:       b1.Slot,
		ParentRoot: b1.ParentRoot,
		BlockRoot:  b1Root[:],
	}
	attestationTargets[2] = &pbp2p.AttestationTarget{
		Slot:       b1.Slot,
		ParentRoot: b1.ParentRoot,
		BlockRoot:  b1Root[:],
	}

	// We give block C 2 votes.
	attestationTargets[3] = &pbp2p.AttestationTarget{
		Slot:       b2.Slot,
		ParentRoot: b2.ParentRoot,
		BlockRoot:  b2Root[:],
	}
	attestationTargets[4] = &pbp2p.AttestationTarget{
		Slot:       b2.Slot,
		ParentRoot: b2.ParentRoot,
		BlockRoot:  b2Root[:],
	}

	// We give block D 2 votes.
	attestationTargets[5] = &pbp2p.AttestationTarget{
		Slot:       b3.Slot,
		ParentRoot: b3.ParentRoot,
		BlockRoot:  b3Root[:],
	}
	attestationTargets[6] = &pbp2p.AttestationTarget{
		Slot:       b3.Slot,
		ParentRoot: b3.ParentRoot,
		BlockRoot:  b3Root[:],
	}

	// We give block B 3 votes.
	attestationTargets[7] = &pbp2p.AttestationTarget{
		Slot:       b4.Slot,
		ParentRoot: b4.ParentRoot,
		BlockRoot:  b4Root[:],
	}
	attestationTargets[8] = &pbp2p.AttestationTarget{
		Slot:       b4.Slot,
		ParentRoot: b4.ParentRoot,
		BlockRoot:  b4Root[:],
	}
	attestationTargets[9] = &pbp2p.AttestationTarget{
		Slot:       b4.Slot,
		ParentRoot: b4.ParentRoot,
		BlockRoot:  b4Root[:],
	}

	// We give block E 1 vote.
	attestationTargets[10] = &pbp2p.AttestationTarget{
		Slot:       b5.Slot,
		ParentRoot: b5.ParentRoot,
		BlockRoot:  b5Root[:],
	}

	tree := []*pb.BlockTreeResponse_TreeNode{
		{
			Block: b1,
			Votes: 3 * params.BeaconConfig().MaxDepositAmount,
		},
		{
			Block: b2,
			Votes: 2 * params.BeaconConfig().MaxDepositAmount,
		},
		{
			Block: b3,
			Votes: 2 * params.BeaconConfig().MaxDepositAmount,
		},
		{
			Block: b4,
			Votes: 3 * params.BeaconConfig().MaxDepositAmount,
		},
		{
			Block: b5,
			Votes: 1 * params.BeaconConfig().MaxDepositAmount,
		},
	}
	for _, node := range tree {
		if err := db.SaveBlock(node.Block); err != nil {
			t.Fatal(err)
		}
	}

	headState := &pbp2p.BeaconState{
		Slot: b4.Slot,
	}
	ctx := context.Background()
	if err := db.UpdateChainHead(ctx, b4, headState); err != nil {
		t.Fatal(err)
	}

	bs := &BeaconServer{
		beaconDB:       db,
		targetsFetcher: &mockChainService{targets: attestationTargets},
	}
	resp, err := bs.BlockTree(ctx, &ptypes.Empty{})
	if err != nil {
		t.Fatal(err)
	}
<<<<<<< HEAD
	sort.Slice(resp.Tree, func(i, j int) bool {
		return string(resp.Tree[i].Block.Signature) < string(resp.Tree[j].Block.Signature)
	})
	sort.Slice(tree, func(i, j int) bool {
		return string(tree[i].Block.Signature) < string(tree[j].Block.Signature)
=======
	// Vote at index 2 should have won the best vote selection mechanism as it had the highest block number
	// despite being tied at vote count with the vote at index 3.
	if !bytes.Equal(result.Eth1Data.BlockHash32, beaconState.Eth1DataVotes[2].Eth1Data.BlockHash32) {
		t.Errorf(
			"Expected block hashes to match, received %#x == %#x",
			result.Eth1Data.BlockHash32,
			beaconState.Eth1DataVotes[2].Eth1Data.BlockHash32,
		)
	}
	if !bytes.Equal(result.Eth1Data.DepositRootHash32, beaconState.Eth1DataVotes[2].Eth1Data.DepositRootHash32) {
		t.Errorf(
			"Expected deposit roots to match, received %#x == %#x",
			result.Eth1Data.DepositRootHash32,
			beaconState.Eth1DataVotes[2].Eth1Data.DepositRootHash32,
		)
	}
}

func TestBlockTree_OK(t *testing.T) {
	db := internal.SetupDB(t)
	defer internal.TeardownDB(t, db)
	ctx := context.Background()
	// We want to ensure that if our block tree looks as follows, the RPC response
	// returns the correct information.
	//                   /->[A, Slot 3, 3 Votes]->[B, Slot 4, 3 Votes]
	// [Justified Block]->[C, Slot 3, 2 Votes]
	//                   \->[D, Slot 3, 2 Votes]->[SKIP SLOT]->[E, Slot 5, 1 Vote]
	justifiedState := &pbp2p.BeaconState{
		Slot:              params.BeaconConfig().GenesisSlot,
		ValidatorBalances: make([]uint64, 11),
	}
	for i := 0; i < len(justifiedState.ValidatorBalances); i++ {
		justifiedState.ValidatorBalances[i] = params.BeaconConfig().MaxDepositAmount
	}
	if err := db.SaveJustifiedState(justifiedState); err != nil {
		t.Fatal(err)
	}
	justifiedBlock := &pbp2p.BeaconBlock{
		Slot: params.BeaconConfig().GenesisSlot,
	}
	if err := db.SaveJustifiedBlock(justifiedBlock); err != nil {
		t.Fatal(err)
	}
	justifiedRoot, _ := hashutil.HashBeaconBlock(justifiedBlock)
	validators := []*pbp2p.Validator{{ExitEpoch: params.BeaconConfig().FarFutureEpoch}}
	balances := []uint64{params.BeaconConfig().MaxDepositAmount}
	b1 := &pbp2p.BeaconBlock{
		Slot:             params.BeaconConfig().GenesisSlot + 3,
		ParentRootHash32: justifiedRoot[:],
		RandaoReveal:     []byte("A"),
	}
	b1Root, _ := hashutil.HashBeaconBlock(b1)
	if err := db.SaveHistoricalState(ctx, &pbp2p.BeaconState{
		Slot:              params.BeaconConfig().GenesisSlot + 3,
		ValidatorRegistry: validators,
		ValidatorBalances: balances,
	}, b1Root); err != nil {
		t.Fatal(err)
	}
	b2 := &pbp2p.BeaconBlock{
		Slot:             params.BeaconConfig().GenesisSlot + 3,
		ParentRootHash32: justifiedRoot[:],
		RandaoReveal:     []byte("C"),
	}
	b2Root, _ := hashutil.HashBeaconBlock(b2)
	if err := db.SaveHistoricalState(ctx, &pbp2p.BeaconState{
		Slot:              params.BeaconConfig().GenesisSlot + 3,
		ValidatorRegistry: validators,
		ValidatorBalances: balances,
	}, b2Root); err != nil {
		t.Fatal(err)
	}
	b3 := &pbp2p.BeaconBlock{
		Slot:             params.BeaconConfig().GenesisSlot + 3,
		ParentRootHash32: justifiedRoot[:],
		RandaoReveal:     []byte("D"),
	}
	b3Root, _ := hashutil.HashBeaconBlock(b3)
	if err := db.SaveHistoricalState(ctx, &pbp2p.BeaconState{
		Slot:              params.BeaconConfig().GenesisSlot + 3,
		ValidatorRegistry: validators,
		ValidatorBalances: balances,
	}, b3Root); err != nil {
		t.Fatal(err)
	}
	b4 := &pbp2p.BeaconBlock{
		Slot:             params.BeaconConfig().GenesisSlot + 4,
		ParentRootHash32: b1Root[:],
		RandaoReveal:     []byte("B"),
	}
	b4Root, _ := hashutil.HashBeaconBlock(b4)
	if err := db.SaveHistoricalState(ctx, &pbp2p.BeaconState{
		Slot:              params.BeaconConfig().GenesisSlot + 4,
		ValidatorRegistry: validators,
		ValidatorBalances: balances,
	}, b4Root); err != nil {
		t.Fatal(err)
	}
	b5 := &pbp2p.BeaconBlock{
		Slot:             params.BeaconConfig().GenesisSlot + 5,
		ParentRootHash32: b3Root[:],
		RandaoReveal:     []byte("E"),
	}
	b5Root, _ := hashutil.HashBeaconBlock(b5)
	if err := db.SaveHistoricalState(ctx, &pbp2p.BeaconState{
		Slot:              params.BeaconConfig().GenesisSlot + 5,
		ValidatorRegistry: validators,
		ValidatorBalances: balances,
	}, b5Root); err != nil {
		t.Fatal(err)
	}
	attestationTargets := make(map[uint64]*pbp2p.AttestationTarget)
	// We give block A 3 votes.
	attestationTargets[0] = &pbp2p.AttestationTarget{
		Slot:       b1.Slot,
		ParentRoot: b1.ParentRootHash32,
		BlockRoot:  b1Root[:],
	}
	attestationTargets[1] = &pbp2p.AttestationTarget{
		Slot:       b1.Slot,
		ParentRoot: b1.ParentRootHash32,
		BlockRoot:  b1Root[:],
	}
	attestationTargets[2] = &pbp2p.AttestationTarget{
		Slot:       b1.Slot,
		ParentRoot: b1.ParentRootHash32,
		BlockRoot:  b1Root[:],
	}

	// We give block C 2 votes.
	attestationTargets[3] = &pbp2p.AttestationTarget{
		Slot:       b2.Slot,
		ParentRoot: b2.ParentRootHash32,
		BlockRoot:  b2Root[:],
	}
	attestationTargets[4] = &pbp2p.AttestationTarget{
		Slot:       b2.Slot,
		ParentRoot: b2.ParentRootHash32,
		BlockRoot:  b2Root[:],
	}

	// We give block D 2 votes.
	attestationTargets[5] = &pbp2p.AttestationTarget{
		Slot:       b3.Slot,
		ParentRoot: b3.ParentRootHash32,
		BlockRoot:  b3Root[:],
	}
	attestationTargets[6] = &pbp2p.AttestationTarget{
		Slot:       b3.Slot,
		ParentRoot: b3.ParentRootHash32,
		BlockRoot:  b3Root[:],
	}

	// We give block B 3 votes.
	attestationTargets[7] = &pbp2p.AttestationTarget{
		Slot:       b4.Slot,
		ParentRoot: b4.ParentRootHash32,
		BlockRoot:  b4Root[:],
	}
	attestationTargets[8] = &pbp2p.AttestationTarget{
		Slot:       b4.Slot,
		ParentRoot: b4.ParentRootHash32,
		BlockRoot:  b4Root[:],
	}
	attestationTargets[9] = &pbp2p.AttestationTarget{
		Slot:       b4.Slot,
		ParentRoot: b4.ParentRootHash32,
		BlockRoot:  b4Root[:],
	}

	// We give block E 1 vote.
	attestationTargets[10] = &pbp2p.AttestationTarget{
		Slot:       b5.Slot,
		ParentRoot: b5.ParentRootHash32,
		BlockRoot:  b5Root[:],
	}

	tree := []*pb.BlockTreeResponse_TreeNode{
		{
			Block:             b1,
			ParticipatedVotes: 3 * params.BeaconConfig().MaxDepositAmount,
			TotalVotes:        params.BeaconConfig().MaxDepositAmount,
		},
		{
			Block:             b2,
			ParticipatedVotes: 2 * params.BeaconConfig().MaxDepositAmount,
			TotalVotes:        params.BeaconConfig().MaxDepositAmount,
		},
		{
			Block:             b3,
			ParticipatedVotes: 2 * params.BeaconConfig().MaxDepositAmount,
			TotalVotes:        params.BeaconConfig().MaxDepositAmount,
		},
		{
			Block:             b4,
			ParticipatedVotes: 3 * params.BeaconConfig().MaxDepositAmount,
			TotalVotes:        params.BeaconConfig().MaxDepositAmount,
		},
		{
			Block:             b5,
			ParticipatedVotes: 1 * params.BeaconConfig().MaxDepositAmount,
			TotalVotes:        params.BeaconConfig().MaxDepositAmount,
		},
	}
	for _, node := range tree {
		if err := db.SaveBlock(node.Block); err != nil {
			t.Fatal(err)
		}
	}

	headState := &pbp2p.BeaconState{
		Slot: b4.Slot,
	}
	if err := db.UpdateChainHead(ctx, b4, headState); err != nil {
		t.Fatal(err)
	}

	bs := &BeaconServer{
		beaconDB:       db,
		targetsFetcher: &mockChainService{targets: attestationTargets},
	}
	resp, err := bs.BlockTree(ctx, &ptypes.Empty{})
	if err != nil {
		t.Fatal(err)
	}
	sort.Slice(resp.Tree, func(i, j int) bool {
		return string(resp.Tree[i].Block.RandaoReveal) < string(resp.Tree[j].Block.RandaoReveal)
	})
	sort.Slice(tree, func(i, j int) bool {
		return string(tree[i].Block.RandaoReveal) < string(tree[j].Block.RandaoReveal)
>>>>>>> fbac09c1
	})
	for i := range resp.Tree {
		if !proto.Equal(resp.Tree[i].Block, tree[i].Block) {
			t.Errorf("Expected %v, received %v", tree[i].Block, resp.Tree[i].Block)
<<<<<<< HEAD
=======
		}
	}
}
func TestBlockTreeBySlots_ArgsValildation(t *testing.T) {
	db := internal.SetupDB(t)
	defer internal.TeardownDB(t, db)
	ctx := context.Background()
	// We want to ensure that if our block tree looks as follows, the RPC response
	// returns the correct information.
	//                   /->[A, Slot 3, 3 Votes]->[B, Slot 4, 3 Votes]
	// [Justified Block]->[C, Slot 3, 2 Votes]
	//                   \->[D, Slot 3, 2 Votes]->[SKIP SLOT]->[E, Slot 5, 1 Vote]
	justifiedState := &pbp2p.BeaconState{
		Slot:              params.BeaconConfig().GenesisSlot,
		ValidatorBalances: make([]uint64, 11),
	}
	for i := 0; i < len(justifiedState.ValidatorBalances); i++ {
		justifiedState.ValidatorBalances[i] = params.BeaconConfig().MaxDepositAmount
	}
	if err := db.SaveJustifiedState(justifiedState); err != nil {
		t.Fatal(err)
	}
	justifiedBlock := &pbp2p.BeaconBlock{
		Slot: params.BeaconConfig().GenesisSlot,
	}
	if err := db.SaveJustifiedBlock(justifiedBlock); err != nil {
		t.Fatal(err)
	}
	justifiedRoot, _ := hashutil.HashBeaconBlock(justifiedBlock)
	validators := []*pbp2p.Validator{{ExitEpoch: params.BeaconConfig().FarFutureEpoch}}
	balances := []uint64{params.BeaconConfig().MaxDepositAmount}
	b1 := &pbp2p.BeaconBlock{
		Slot:             params.BeaconConfig().GenesisSlot + 3,
		ParentRootHash32: justifiedRoot[:],
		RandaoReveal:     []byte("A"),
	}
	b1Root, _ := hashutil.HashBeaconBlock(b1)
	if err := db.SaveHistoricalState(ctx, &pbp2p.BeaconState{
		Slot:              params.BeaconConfig().GenesisSlot + 3,
		ValidatorRegistry: validators,
		ValidatorBalances: balances,
	}, b1Root); err != nil {
		t.Fatal(err)
	}
	b2 := &pbp2p.BeaconBlock{
		Slot:             params.BeaconConfig().GenesisSlot + 3,
		ParentRootHash32: justifiedRoot[:],
		RandaoReveal:     []byte("C"),
	}
	b2Root, _ := hashutil.HashBeaconBlock(b2)
	if err := db.SaveHistoricalState(ctx, &pbp2p.BeaconState{
		Slot:              params.BeaconConfig().GenesisSlot + 3,
		ValidatorRegistry: validators,
		ValidatorBalances: balances,
	}, b2Root); err != nil {
		t.Fatal(err)
	}
	b3 := &pbp2p.BeaconBlock{
		Slot:             params.BeaconConfig().GenesisSlot + 3,
		ParentRootHash32: justifiedRoot[:],
		RandaoReveal:     []byte("D"),
	}
	b3Root, _ := hashutil.HashBeaconBlock(b3)
	if err := db.SaveHistoricalState(ctx, &pbp2p.BeaconState{
		Slot:              params.BeaconConfig().GenesisSlot + 3,
		ValidatorRegistry: validators,
		ValidatorBalances: balances,
	}, b3Root); err != nil {
		t.Fatal(err)
	}
	b4 := &pbp2p.BeaconBlock{
		Slot:             params.BeaconConfig().GenesisSlot + 4,
		ParentRootHash32: b1Root[:],
		RandaoReveal:     []byte("B"),
	}
	b4Root, _ := hashutil.HashBeaconBlock(b4)
	if err := db.SaveHistoricalState(ctx, &pbp2p.BeaconState{
		Slot:              params.BeaconConfig().GenesisSlot + 4,
		ValidatorRegistry: validators,
		ValidatorBalances: balances,
	}, b4Root); err != nil {
		t.Fatal(err)
	}
	b5 := &pbp2p.BeaconBlock{
		Slot:             params.BeaconConfig().GenesisSlot + 5,
		ParentRootHash32: b3Root[:],
		RandaoReveal:     []byte("E"),
	}
	b5Root, _ := hashutil.HashBeaconBlock(b5)
	if err := db.SaveHistoricalState(ctx, &pbp2p.BeaconState{
		Slot:              params.BeaconConfig().GenesisSlot + 5,
		ValidatorRegistry: validators,
		ValidatorBalances: balances,
	}, b5Root); err != nil {
		t.Fatal(err)
	}
	attestationTargets := make(map[uint64]*pbp2p.AttestationTarget)
	// We give block A 3 votes.
	attestationTargets[0] = &pbp2p.AttestationTarget{
		Slot:       b1.Slot,
		ParentRoot: b1.ParentRootHash32,
		BlockRoot:  b1Root[:],
	}
	attestationTargets[1] = &pbp2p.AttestationTarget{
		Slot:       b1.Slot,
		ParentRoot: b1.ParentRootHash32,
		BlockRoot:  b1Root[:],
	}
	attestationTargets[2] = &pbp2p.AttestationTarget{
		Slot:       b1.Slot,
		ParentRoot: b1.ParentRootHash32,
		BlockRoot:  b1Root[:],
	}

	// We give block C 2 votes.
	attestationTargets[3] = &pbp2p.AttestationTarget{
		Slot:       b2.Slot,
		ParentRoot: b2.ParentRootHash32,
		BlockRoot:  b2Root[:],
	}
	attestationTargets[4] = &pbp2p.AttestationTarget{
		Slot:       b2.Slot,
		ParentRoot: b2.ParentRootHash32,
		BlockRoot:  b2Root[:],
	}

	// We give block D 2 votes.
	attestationTargets[5] = &pbp2p.AttestationTarget{
		Slot:       b3.Slot,
		ParentRoot: b3.ParentRootHash32,
		BlockRoot:  b3Root[:],
	}
	attestationTargets[6] = &pbp2p.AttestationTarget{
		Slot:       b3.Slot,
		ParentRoot: b3.ParentRootHash32,
		BlockRoot:  b3Root[:],
	}

	// We give block B 3 votes.
	attestationTargets[7] = &pbp2p.AttestationTarget{
		Slot:       b4.Slot,
		ParentRoot: b4.ParentRootHash32,
		BlockRoot:  b4Root[:],
	}
	attestationTargets[8] = &pbp2p.AttestationTarget{
		Slot:       b4.Slot,
		ParentRoot: b4.ParentRootHash32,
		BlockRoot:  b4Root[:],
	}
	attestationTargets[9] = &pbp2p.AttestationTarget{
		Slot:       b4.Slot,
		ParentRoot: b4.ParentRootHash32,
		BlockRoot:  b4Root[:],
	}

	// We give block E 1 vote.
	attestationTargets[10] = &pbp2p.AttestationTarget{
		Slot:       b5.Slot,
		ParentRoot: b5.ParentRootHash32,
		BlockRoot:  b5Root[:],
	}

	tree := []*pb.BlockTreeResponse_TreeNode{
		{
			Block:             b1,
			ParticipatedVotes: 3 * params.BeaconConfig().MaxDepositAmount,
			TotalVotes:        params.BeaconConfig().MaxDepositAmount,
		},
		{
			Block:             b2,
			ParticipatedVotes: 2 * params.BeaconConfig().MaxDepositAmount,
			TotalVotes:        params.BeaconConfig().MaxDepositAmount,
		},
		{
			Block:             b3,
			ParticipatedVotes: 2 * params.BeaconConfig().MaxDepositAmount,
			TotalVotes:        params.BeaconConfig().MaxDepositAmount,
		},
		{
			Block:             b4,
			ParticipatedVotes: 3 * params.BeaconConfig().MaxDepositAmount,
			TotalVotes:        params.BeaconConfig().MaxDepositAmount,
		},
		{
			Block:             b5,
			ParticipatedVotes: 1 * params.BeaconConfig().MaxDepositAmount,
			TotalVotes:        params.BeaconConfig().MaxDepositAmount,
		},
	}
	for _, node := range tree {
		if err := db.SaveBlock(node.Block); err != nil {
			t.Fatal(err)
		}
	}
	headState := &pbp2p.BeaconState{
		Slot: b4.Slot,
	}
	if err := db.UpdateChainHead(ctx, b4, headState); err != nil {
		t.Fatal(err)
	}
	bs := &BeaconServer{
		beaconDB:       db,
		targetsFetcher: &mockChainService{targets: attestationTargets},
	}
	if _, err := bs.BlockTreeBySlots(ctx, nil); err == nil {
		// There should be a "argument 'TreeBlockSlotRequest' cannot be nil" error
		t.Fatal(err)
	}
	slotRange := &pb.TreeBlockSlotRequest{
		SlotFrom: params.BeaconConfig().GenesisSlot + 4,
		SlotTo:   params.BeaconConfig().GenesisSlot + 3,
	}
	if _, err := bs.BlockTreeBySlots(ctx, slotRange); err == nil {
		// There should be a 'Upper limit of slot range cannot be lower than the lower limit' error.
		t.Fatal(err)
	}
}
func TestBlockTreeBySlots_OK(t *testing.T) {
	db := internal.SetupDB(t)
	defer internal.TeardownDB(t, db)
	ctx := context.Background()
	// We want to ensure that if our block tree looks as follows, the RPC response
	// returns the correct information.
	//                   /->[A, Slot 3, 3 Votes]->[B, Slot 4, 3 Votes]
	// [Justified Block]->[C, Slot 3, 2 Votes]
	//                   \->[D, Slot 3, 2 Votes]->[SKIP SLOT]->[E, Slot 5, 1 Vote]
	justifiedState := &pbp2p.BeaconState{
		Slot:              params.BeaconConfig().GenesisSlot,
		ValidatorBalances: make([]uint64, 11),
	}
	for i := 0; i < len(justifiedState.ValidatorBalances); i++ {
		justifiedState.ValidatorBalances[i] = params.BeaconConfig().MaxDepositAmount
	}
	if err := db.SaveJustifiedState(justifiedState); err != nil {
		t.Fatal(err)
	}
	justifiedBlock := &pbp2p.BeaconBlock{
		Slot: params.BeaconConfig().GenesisSlot,
	}
	if err := db.SaveJustifiedBlock(justifiedBlock); err != nil {
		t.Fatal(err)
	}
	justifiedRoot, _ := hashutil.HashBeaconBlock(justifiedBlock)
	validators := []*pbp2p.Validator{{ExitEpoch: params.BeaconConfig().FarFutureEpoch}}
	balances := []uint64{params.BeaconConfig().MaxDepositAmount}
	b1 := &pbp2p.BeaconBlock{
		Slot:             params.BeaconConfig().GenesisSlot + 3,
		ParentRootHash32: justifiedRoot[:],
		RandaoReveal:     []byte("A"),
	}
	b1Root, _ := hashutil.HashBeaconBlock(b1)
	if err := db.SaveHistoricalState(ctx, &pbp2p.BeaconState{
		Slot:              params.BeaconConfig().GenesisSlot + 3,
		ValidatorRegistry: validators,
		ValidatorBalances: balances,
	}, b1Root); err != nil {
		t.Fatal(err)
	}
	b2 := &pbp2p.BeaconBlock{
		Slot:             params.BeaconConfig().GenesisSlot + 3,
		ParentRootHash32: justifiedRoot[:],
		RandaoReveal:     []byte("C"),
	}
	b2Root, _ := hashutil.HashBeaconBlock(b2)
	if err := db.SaveHistoricalState(ctx, &pbp2p.BeaconState{
		Slot:              params.BeaconConfig().GenesisSlot + 3,
		ValidatorRegistry: validators,
		ValidatorBalances: balances,
	}, b2Root); err != nil {
		t.Fatal(err)
	}
	b3 := &pbp2p.BeaconBlock{
		Slot:             params.BeaconConfig().GenesisSlot + 3,
		ParentRootHash32: justifiedRoot[:],
		RandaoReveal:     []byte("D"),
	}
	b3Root, _ := hashutil.HashBeaconBlock(b3)
	if err := db.SaveHistoricalState(ctx, &pbp2p.BeaconState{
		Slot:              params.BeaconConfig().GenesisSlot + 3,
		ValidatorRegistry: validators,
		ValidatorBalances: balances,
	}, b3Root); err != nil {
		t.Fatal(err)
	}
	b4 := &pbp2p.BeaconBlock{
		Slot:             params.BeaconConfig().GenesisSlot + 4,
		ParentRootHash32: b1Root[:],
		RandaoReveal:     []byte("B"),
	}
	b4Root, _ := hashutil.HashBeaconBlock(b4)
	if err := db.SaveHistoricalState(ctx, &pbp2p.BeaconState{
		Slot:              params.BeaconConfig().GenesisSlot + 4,
		ValidatorRegistry: validators,
		ValidatorBalances: balances,
	}, b4Root); err != nil {
		t.Fatal(err)
	}
	b5 := &pbp2p.BeaconBlock{
		Slot:             params.BeaconConfig().GenesisSlot + 5,
		ParentRootHash32: b3Root[:],
		RandaoReveal:     []byte("E"),
	}
	b5Root, _ := hashutil.HashBeaconBlock(b5)
	if err := db.SaveHistoricalState(ctx, &pbp2p.BeaconState{
		Slot:              params.BeaconConfig().GenesisSlot + 5,
		ValidatorRegistry: validators,
		ValidatorBalances: balances,
	}, b5Root); err != nil {
		t.Fatal(err)
	}
	attestationTargets := make(map[uint64]*pbp2p.AttestationTarget)
	// We give block A 3 votes.
	attestationTargets[0] = &pbp2p.AttestationTarget{
		Slot:       b1.Slot,
		ParentRoot: b1.ParentRootHash32,
		BlockRoot:  b1Root[:],
	}
	attestationTargets[1] = &pbp2p.AttestationTarget{
		Slot:       b1.Slot,
		ParentRoot: b1.ParentRootHash32,
		BlockRoot:  b1Root[:],
	}
	attestationTargets[2] = &pbp2p.AttestationTarget{
		Slot:       b1.Slot,
		ParentRoot: b1.ParentRootHash32,
		BlockRoot:  b1Root[:],
	}

	// We give block C 2 votes.
	attestationTargets[3] = &pbp2p.AttestationTarget{
		Slot:       b2.Slot,
		ParentRoot: b2.ParentRootHash32,
		BlockRoot:  b2Root[:],
	}
	attestationTargets[4] = &pbp2p.AttestationTarget{
		Slot:       b2.Slot,
		ParentRoot: b2.ParentRootHash32,
		BlockRoot:  b2Root[:],
	}

	// We give block D 2 votes.
	attestationTargets[5] = &pbp2p.AttestationTarget{
		Slot:       b3.Slot,
		ParentRoot: b3.ParentRootHash32,
		BlockRoot:  b3Root[:],
	}
	attestationTargets[6] = &pbp2p.AttestationTarget{
		Slot:       b3.Slot,
		ParentRoot: b3.ParentRootHash32,
		BlockRoot:  b3Root[:],
	}

	// We give block B 3 votes.
	attestationTargets[7] = &pbp2p.AttestationTarget{
		Slot:       b4.Slot,
		ParentRoot: b4.ParentRootHash32,
		BlockRoot:  b4Root[:],
	}
	attestationTargets[8] = &pbp2p.AttestationTarget{
		Slot:       b4.Slot,
		ParentRoot: b4.ParentRootHash32,
		BlockRoot:  b4Root[:],
	}
	attestationTargets[9] = &pbp2p.AttestationTarget{
		Slot:       b4.Slot,
		ParentRoot: b4.ParentRootHash32,
		BlockRoot:  b4Root[:],
	}

	// We give block E 1 vote.
	attestationTargets[10] = &pbp2p.AttestationTarget{
		Slot:       b5.Slot,
		ParentRoot: b5.ParentRootHash32,
		BlockRoot:  b5Root[:],
	}

	tree := []*pb.BlockTreeResponse_TreeNode{
		{
			Block:             b1,
			ParticipatedVotes: 3 * params.BeaconConfig().MaxDepositAmount,
			TotalVotes:        params.BeaconConfig().MaxDepositAmount,
		},
		{
			Block:             b2,
			ParticipatedVotes: 2 * params.BeaconConfig().MaxDepositAmount,
			TotalVotes:        params.BeaconConfig().MaxDepositAmount,
		},
		{
			Block:             b3,
			ParticipatedVotes: 2 * params.BeaconConfig().MaxDepositAmount,
			TotalVotes:        params.BeaconConfig().MaxDepositAmount,
		},
		{
			Block:             b4,
			ParticipatedVotes: 3 * params.BeaconConfig().MaxDepositAmount,
			TotalVotes:        params.BeaconConfig().MaxDepositAmount,
		},
		{
			Block:             b5,
			ParticipatedVotes: 1 * params.BeaconConfig().MaxDepositAmount,
			TotalVotes:        params.BeaconConfig().MaxDepositAmount,
		},
	}
	for _, node := range tree {
		if err := db.SaveBlock(node.Block); err != nil {
			t.Fatal(err)
		}
	}

	headState := &pbp2p.BeaconState{
		Slot: b4.Slot,
	}
	if err := db.UpdateChainHead(ctx, b4, headState); err != nil {
		t.Fatal(err)
	}

	bs := &BeaconServer{
		beaconDB:       db,
		targetsFetcher: &mockChainService{targets: attestationTargets},
	}
	slotRange := &pb.TreeBlockSlotRequest{
		SlotFrom: params.BeaconConfig().GenesisSlot + 3,
		SlotTo:   params.BeaconConfig().GenesisSlot + 4,
	}
	resp, err := bs.BlockTreeBySlots(ctx, slotRange)
	if err != nil {
		t.Fatal(err)
	}
	if len(resp.Tree) != 2 {
		t.Logf("Incorrect number of nodes in tree, expected: %d, actual: %d", 2, len(resp.Tree))
	}
}

func Benchmark_Eth1Data(b *testing.B) {
	db := internal.SetupDB(b)
	defer internal.TeardownDB(b, db)
	ctx := context.Background()

	hashesByHeight := make(map[int][]byte)

	beaconState := &pbp2p.BeaconState{
		Eth1DataVotes: []*pbp2p.Eth1DataVote{},
		LatestEth1Data: &pbp2p.Eth1Data{
			BlockHash32: []byte("stub"),
		},
	}
	numOfVotes := 1000
	for i := 0; i < numOfVotes; i++ {
		blockhash := []byte{'b', 'l', 'o', 'c', 'k', byte(i)}
		deposit := []byte{'d', 'e', 'p', 'o', 's', 'i', 't', byte(i)}
		beaconState.Eth1DataVotes = append(beaconState.Eth1DataVotes,
			&pbp2p.Eth1DataVote{
				VoteCount: uint64(i),
				Eth1Data: &pbp2p.Eth1Data{
					BlockHash32:       blockhash,
					DepositRootHash32: deposit,
				},
			})
		hashesByHeight[i] = blockhash
	}
	hashesByHeight[numOfVotes+1] = []byte("stub")

	if err := db.SaveState(ctx, beaconState); err != nil {
		b.Fatal(err)
	}
	currentHeight := params.BeaconConfig().Eth1FollowDistance + 5
	beaconServer := &BeaconServer{
		beaconDB: db,
		powChainService: &mockPOWChainService{
			latestBlockNumber: big.NewInt(int64(currentHeight)),
			hashesByHeight:    hashesByHeight,
		},
	}
	b.ResetTimer()
	for i := 0; i < b.N; i++ {
		_, err := beaconServer.Eth1Data(context.Background(), nil)
		if err != nil {
			b.Fatal(err)
>>>>>>> fbac09c1
		}
	}
}<|MERGE_RESOLUTION|>--- conflicted
+++ resolved
@@ -379,13 +379,11 @@
 	if err != nil {
 		t.Fatal(err)
 	}
-<<<<<<< HEAD
 	sort.Slice(resp.Tree, func(i, j int) bool {
 		return string(resp.Tree[i].Block.Signature) < string(resp.Tree[j].Block.Signature)
 	})
 	sort.Slice(tree, func(i, j int) bool {
 		return string(tree[i].Block.Signature) < string(tree[j].Block.Signature)
-=======
 	// Vote at index 2 should have won the best vote selection mechanism as it had the highest block number
 	// despite being tied at vote count with the vote at index 3.
 	if !bytes.Equal(result.Eth1Data.BlockHash32, beaconState.Eth1DataVotes[2].Eth1Data.BlockHash32) {
@@ -616,13 +614,10 @@
 	})
 	sort.Slice(tree, func(i, j int) bool {
 		return string(tree[i].Block.RandaoReveal) < string(tree[j].Block.RandaoReveal)
->>>>>>> fbac09c1
 	})
 	for i := range resp.Tree {
 		if !proto.Equal(resp.Tree[i].Block, tree[i].Block) {
 			t.Errorf("Expected %v, received %v", tree[i].Block, resp.Tree[i].Block)
-<<<<<<< HEAD
-=======
 		}
 	}
 }
@@ -908,26 +903,26 @@
 		t.Fatal(err)
 	}
 	b4 := &pbp2p.BeaconBlock{
-		Slot:             params.BeaconConfig().GenesisSlot + 4,
+		Slot:             4,
 		ParentRootHash32: b1Root[:],
 		RandaoReveal:     []byte("B"),
 	}
 	b4Root, _ := hashutil.HashBeaconBlock(b4)
 	if err := db.SaveHistoricalState(ctx, &pbp2p.BeaconState{
-		Slot:              params.BeaconConfig().GenesisSlot + 4,
+		Slot:               4,
 		ValidatorRegistry: validators,
 		ValidatorBalances: balances,
 	}, b4Root); err != nil {
 		t.Fatal(err)
 	}
 	b5 := &pbp2p.BeaconBlock{
-		Slot:             params.BeaconConfig().GenesisSlot + 5,
+		Slot:              5,
 		ParentRootHash32: b3Root[:],
 		RandaoReveal:     []byte("E"),
 	}
 	b5Root, _ := hashutil.HashBeaconBlock(b5)
 	if err := db.SaveHistoricalState(ctx, &pbp2p.BeaconState{
-		Slot:              params.BeaconConfig().GenesisSlot + 5,
+		Slot:              5,
 		ValidatorRegistry: validators,
 		ValidatorBalances: balances,
 	}, b5Root); err != nil {
@@ -937,7 +932,7 @@
 	// We give block A 3 votes.
 	attestationTargets[0] = &pbp2p.AttestationTarget{
 		Slot:       b1.Slot,
-		ParentRoot: b1.ParentRootHash32,
+		ParentRoot: b1.ParentRoot,
 		BlockRoot:  b1Root[:],
 	}
 	attestationTargets[1] = &pbp2p.AttestationTarget{
@@ -1101,7 +1096,6 @@
 		_, err := beaconServer.Eth1Data(context.Background(), nil)
 		if err != nil {
 			b.Fatal(err)
->>>>>>> fbac09c1
 		}
 	}
 }