--- conflicted
+++ resolved
@@ -368,11 +368,7 @@
 		t.Fatal(err)
 	}
 
-<<<<<<< HEAD
-	proposerIndex := validatorCount + 1
-=======
 	proposerIndex := validatorCount
->>>>>>> a29492d7
 	b := &Balance{ActiveCurrentEpoch: 1000}
 	v := []*Validator{
 		{IsPrevEpochAttester: true, CurrentEpochEffectiveBalance: 32, ProposerIndex: proposerIndex},
