package client

import (
	"context"
	"errors"
	"io/ioutil"
	"strings"
	"testing"
	"time"

	ptypes "github.com/gogo/protobuf/types"
	"github.com/golang/mock/gomock"
	ethpb "github.com/prysmaticlabs/ethereumapis/eth/v1alpha1"
	pb "github.com/prysmaticlabs/prysm/proto/beacon/rpc/v1"
	"github.com/prysmaticlabs/prysm/shared/bls"
	"github.com/prysmaticlabs/prysm/shared/keystore"
	"github.com/prysmaticlabs/prysm/shared/params"
	"github.com/prysmaticlabs/prysm/shared/testutil"
	"github.com/prysmaticlabs/prysm/validator/internal"
	"github.com/sirupsen/logrus"
	logTest "github.com/sirupsen/logrus/hooks/test"
)

func init() {
	logrus.SetLevel(logrus.DebugLevel)
	logrus.SetOutput(ioutil.Discard)
}

var _ = Validator(&validator{})

const cancelledCtx = "context has been canceled"

func publicKeys(keys map[[48]byte]*keystore.Key) [][]byte {
	pks := make([][]byte, 0, len(keys))
	for key := range keys {
		pks = append(pks, key[:])
	}
	return pks
}

func generateMockStatusResponse(pubkeys [][]byte) *ethpb.ValidatorActivationResponse {
	multipleStatus := make([]*ethpb.ValidatorActivationResponse_Status, len(pubkeys))
	for i, key := range pubkeys {
		multipleStatus[i] = &ethpb.ValidatorActivationResponse_Status{
			PublicKey: key,
			Status: &ethpb.ValidatorStatusResponse{
				Status: ethpb.ValidatorStatus_UNKNOWN_STATUS,
			},
		}
	}
	return &ethpb.ValidatorActivationResponse{Statuses: multipleStatus}
}

func TestWaitForChainStart_SetsChainStartGenesisTime(t *testing.T) {
	ctrl := gomock.NewController(t)
	defer ctrl.Finish()
	client := internal.NewMockBeaconNodeValidatorClient(ctrl)

	v := validator{
		keys:            keyMap,
		validatorClient: client,
	}
	genesis := uint64(time.Unix(0, 0).Unix())
	clientStream := internal.NewMockBeaconNodeValidator_WaitForChainStartClient(ctrl)
	client.EXPECT().WaitForChainStart(
		gomock.Any(),
		&ptypes.Empty{},
	).Return(clientStream, nil)
	clientStream.EXPECT().Recv().Return(
		&ethpb.ChainStartResponse{
			Started:     true,
			GenesisTime: genesis,
		},
		nil,
	)
	if err := v.WaitForChainStart(context.Background()); err != nil {
		t.Fatal(err)
	}
	if v.genesisTime != genesis {
		t.Errorf("Expected chain start time to equal %d, received %d", genesis, v.genesisTime)
	}
	if v.ticker == nil {
		t.Error("Expected ticker to be set, received nil")
	}
}

func TestWaitForChainStart_ContextCanceled(t *testing.T) {
	ctrl := gomock.NewController(t)
	defer ctrl.Finish()
	client := internal.NewMockBeaconNodeValidatorClient(ctrl)

	v := validator{
		keys:            keyMap,
		validatorClient: client,
	}
	genesis := uint64(time.Unix(0, 0).Unix())
	clientStream := internal.NewMockBeaconNodeValidator_WaitForChainStartClient(ctrl)
	client.EXPECT().WaitForChainStart(
		gomock.Any(),
		&ptypes.Empty{},
	).Return(clientStream, nil)
	clientStream.EXPECT().Recv().Return(
		&ethpb.ChainStartResponse{
			Started:     true,
			GenesisTime: genesis,
		},
		nil,
	)
	ctx, cancel := context.WithCancel(context.Background())
	cancel()
	err := v.WaitForChainStart(ctx)
	want := cancelledCtx
	if !strings.Contains(err.Error(), want) {
		t.Errorf("Expected %v, received %v", want, err)
	}
}

func TestWaitForChainStart_StreamSetupFails(t *testing.T) {
	ctrl := gomock.NewController(t)
	defer ctrl.Finish()
	client := internal.NewMockBeaconNodeValidatorClient(ctrl)

	v := validator{
		keys:            keyMap,
		validatorClient: client,
	}
	clientStream := internal.NewMockBeaconNodeValidator_WaitForChainStartClient(ctrl)
	client.EXPECT().WaitForChainStart(
		gomock.Any(),
		&ptypes.Empty{},
	).Return(clientStream, errors.New("failed stream"))
	err := v.WaitForChainStart(context.Background())
	want := "could not setup beacon chain ChainStart streaming client"
	if !strings.Contains(err.Error(), want) {
		t.Errorf("Expected %v, received %v", want, err)
	}
}

func TestWaitForChainStart_ReceiveErrorFromStream(t *testing.T) {
	ctrl := gomock.NewController(t)
	defer ctrl.Finish()
	client := internal.NewMockBeaconNodeValidatorClient(ctrl)

	v := validator{
		keys:            keyMap,
		validatorClient: client,
	}
	clientStream := internal.NewMockBeaconNodeValidator_WaitForChainStartClient(ctrl)
	client.EXPECT().WaitForChainStart(
		gomock.Any(),
		&ptypes.Empty{},
	).Return(clientStream, nil)
	clientStream.EXPECT().Recv().Return(
		nil,
		errors.New("fails"),
	)
	err := v.WaitForChainStart(context.Background())
	want := "could not receive ChainStart from stream"
	if !strings.Contains(err.Error(), want) {
		t.Errorf("Expected %v, received %v", want, err)
	}
}

func TestWaitActivation_ContextCanceled(t *testing.T) {
	ctrl := gomock.NewController(t)
	defer ctrl.Finish()
	client := internal.NewMockBeaconNodeValidatorClient(ctrl)

	v := validator{
		keys:            keyMap,
		pubkeys:         make([][]byte, 0),
		validatorClient: client,
	}
	v.pubkeys = publicKeys(v.keys)
	clientStream := internal.NewMockBeaconNodeValidator_WaitForActivationClient(ctrl)

	client.EXPECT().WaitForActivation(
		gomock.Any(),
		&ethpb.ValidatorActivationRequest{
			PublicKeys: publicKeys(v.keys),
		},
	).Return(clientStream, nil)
	clientStream.EXPECT().Recv().Return(
		&ethpb.ValidatorActivationResponse{},
		nil,
	)
	ctx, cancel := context.WithCancel(context.Background())
	cancel()
	err := v.WaitForActivation(ctx)
	want := cancelledCtx
	if !strings.Contains(err.Error(), want) {
		t.Errorf("Expected %v, received %v", want, err)
	}
}

func TestWaitActivation_StreamSetupFails(t *testing.T) {
	ctrl := gomock.NewController(t)
	defer ctrl.Finish()
	client := internal.NewMockBeaconNodeValidatorClient(ctrl)

	v := validator{
		keys:            keyMap,
		pubkeys:         make([][]byte, 0),
		validatorClient: client,
	}
	v.pubkeys = publicKeys(v.keys)
	clientStream := internal.NewMockBeaconNodeValidator_WaitForActivationClient(ctrl)
	client.EXPECT().WaitForActivation(
		gomock.Any(),
		&ethpb.ValidatorActivationRequest{
			PublicKeys: publicKeys(v.keys),
		},
	).Return(clientStream, errors.New("failed stream"))
	err := v.WaitForActivation(context.Background())
	want := "could not setup validator WaitForActivation streaming client"
	if !strings.Contains(err.Error(), want) {
		t.Errorf("Expected %v, received %v", want, err)
	}
}

func TestWaitActivation_ReceiveErrorFromStream(t *testing.T) {
	ctrl := gomock.NewController(t)
	defer ctrl.Finish()
	client := internal.NewMockBeaconNodeValidatorClient(ctrl)

	v := validator{
		keys:            keyMap,
		pubkeys:         make([][]byte, 0),
		validatorClient: client,
	}
	v.pubkeys = publicKeys(v.keys)
	clientStream := internal.NewMockBeaconNodeValidator_WaitForActivationClient(ctrl)
	client.EXPECT().WaitForActivation(
		gomock.Any(),
		&ethpb.ValidatorActivationRequest{
			PublicKeys: publicKeys(v.keys),
		},
	).Return(clientStream, nil)
	clientStream.EXPECT().Recv().Return(
		nil,
		errors.New("fails"),
	)
	err := v.WaitForActivation(context.Background())
	want := "could not receive validator activation from stream"
	if !strings.Contains(err.Error(), want) {
		t.Errorf("Expected %v, received %v", want, err)
	}
}

func TestWaitActivation_LogsActivationEpochOK(t *testing.T) {
	hook := logTest.NewGlobal()
	ctrl := gomock.NewController(t)
	defer ctrl.Finish()
	client := internal.NewMockBeaconNodeValidatorClient(ctrl)

	v := validator{
		keys:            keyMap,
		pubkeys:         make([][]byte, 0),
		validatorClient: client,
	}
	v.pubkeys = publicKeys(v.keys)
	resp := generateMockStatusResponse(v.pubkeys)
	resp.Statuses[0].Status.Status = ethpb.ValidatorStatus_ACTIVE
	clientStream := internal.NewMockBeaconNodeValidator_WaitForActivationClient(ctrl)
	client.EXPECT().WaitForActivation(
		gomock.Any(),
		&ethpb.ValidatorActivationRequest{
			PublicKeys: publicKeys(v.keys),
		},
	).Return(clientStream, nil)
	clientStream.EXPECT().Recv().Return(
		resp,
		nil,
	)
	if err := v.WaitForActivation(context.Background()); err != nil {
		t.Errorf("Could not wait for activation: %v", err)
	}
	testutil.AssertLogsContain(t, hook, "Validator activated")
}

func TestCanonicalHeadSlot_FailedRPC(t *testing.T) {
	ctrl := gomock.NewController(t)
	defer ctrl.Finish()
	client := internal.NewMockBeaconChainClient(ctrl)
	v := validator{
		keys:         keyMap,
		beaconClient: client,
	}
	client.EXPECT().GetChainHead(
		gomock.Any(),
		gomock.Any(),
	).Return(nil, errors.New("failed"))
	if _, err := v.CanonicalHeadSlot(context.Background()); !strings.Contains(err.Error(), "failed") {
		t.Errorf("Wanted: %v, received: %v", "failed", err)
	}
}

func TestCanonicalHeadSlot_OK(t *testing.T) {
	ctrl := gomock.NewController(t)
	defer ctrl.Finish()
	client := internal.NewMockBeaconChainClient(ctrl)
	v := validator{
		keys:         keyMap,
		beaconClient: client,
	}
	client.EXPECT().GetChainHead(
		gomock.Any(),
		gomock.Any(),
	).Return(&ethpb.ChainHead{HeadSlot: 0}, nil)
	headSlot, err := v.CanonicalHeadSlot(context.Background())
	if err != nil {
		t.Fatalf("Unexpected error: %v", err)
	}
	if headSlot != 0 {
		t.Errorf("Mismatch slots, wanted: %v, received: %v", 0, headSlot)
	}
}

func TestWaitMultipleActivation_LogsActivationEpochOK(t *testing.T) {
	hook := logTest.NewGlobal()
	ctrl := gomock.NewController(t)
	defer ctrl.Finish()
	client := internal.NewMockBeaconNodeValidatorClient(ctrl)

	v := validator{
		keys:            keyMapThreeValidators,
		pubkeys:         make([][]byte, 0),
		validatorClient: client,
	}
	v.pubkeys = publicKeys(v.keys)
	resp := generateMockStatusResponse(v.pubkeys)
	resp.Statuses[0].Status.Status = ethpb.ValidatorStatus_ACTIVE
	resp.Statuses[1].Status.Status = ethpb.ValidatorStatus_ACTIVE
	clientStream := internal.NewMockBeaconNodeValidator_WaitForActivationClient(ctrl)
	client.EXPECT().WaitForActivation(
		gomock.Any(),
		&ethpb.ValidatorActivationRequest{
			PublicKeys: v.pubkeys,
		},
	).Return(clientStream, nil)
	clientStream.EXPECT().Recv().Return(
		resp,
		nil,
	)
	if err := v.WaitForActivation(context.Background()); err != nil {
		t.Errorf("Could not wait for activation: %v", err)
	}
	testutil.AssertLogsContain(t, hook, "Validator activated")
}
func TestWaitActivation_NotAllValidatorsActivatedOK(t *testing.T) {
	ctrl := gomock.NewController(t)
	defer ctrl.Finish()
	client := internal.NewMockBeaconNodeValidatorClient(ctrl)

	v := validator{
		keys:            keyMapThreeValidators,
		validatorClient: client,
		pubkeys:         publicKeys(keyMapThreeValidators),
	}
	resp := generateMockStatusResponse(v.pubkeys)
	resp.Statuses[0].Status.Status = ethpb.ValidatorStatus_ACTIVE
	clientStream := internal.NewMockBeaconNodeValidator_WaitForActivationClient(ctrl)
	client.EXPECT().WaitForActivation(
		gomock.Any(),
		gomock.Any(),
	).Return(clientStream, nil)
	clientStream.EXPECT().Recv().Return(
		&ethpb.ValidatorActivationResponse{},
		nil,
	)
	clientStream.EXPECT().Recv().Return(
		resp,
		nil,
	)
	if err := v.WaitForActivation(context.Background()); err != nil {
		t.Errorf("Could not wait for activation: %v", err)
	}
}

func TestWaitSync_ContextCanceled(t *testing.T) {
	ctrl := gomock.NewController(t)
	defer ctrl.Finish()
	n := internal.NewMockNodeClient(ctrl)

	v := validator{
		node: n,
	}

	ctx, cancel := context.WithCancel(context.Background())
	cancel()

	n.EXPECT().GetSyncStatus(
		gomock.Any(),
		gomock.Any(),
	).Return(&ethpb.SyncStatus{Syncing: true}, nil)

	err := v.WaitForSync(ctx)
	want := cancelledCtx
	if !strings.Contains(err.Error(), want) {
		t.Errorf("Expected %v, received %v", want, err)
	}
}

func TestWaitSync_NotSyncing(t *testing.T) {
	ctrl := gomock.NewController(t)
	defer ctrl.Finish()
	n := internal.NewMockNodeClient(ctrl)

	v := validator{
		node: n,
	}

	n.EXPECT().GetSyncStatus(
		gomock.Any(),
		gomock.Any(),
	).Return(&ethpb.SyncStatus{Syncing: false}, nil)

	err := v.WaitForSync(context.Background())
	if err != nil {
		t.Fatal(err)
	}
}

func TestWaitSync_Syncing(t *testing.T) {
	ctrl := gomock.NewController(t)
	defer ctrl.Finish()
	n := internal.NewMockNodeClient(ctrl)

	v := validator{
		node: n,
	}

	n.EXPECT().GetSyncStatus(
		gomock.Any(),
		gomock.Any(),
	).Return(&ethpb.SyncStatus{Syncing: true}, nil)

	n.EXPECT().GetSyncStatus(
		gomock.Any(),
		gomock.Any(),
	).Return(&ethpb.SyncStatus{Syncing: false}, nil)

	err := v.WaitForSync(context.Background())
	if err != nil {
		t.Fatal(err)
	}
}

func TestUpdateAssignments_DoesNothingWhenNotEpochStartAndAlreadyExistingAssignments(t *testing.T) {
	ctrl := gomock.NewController(t)
	defer ctrl.Finish()
	client := internal.NewMockBeaconNodeValidatorClient(ctrl)

	slot := uint64(1)
	v := validator{
		keys:            keyMap,
		validatorClient: client,
		duties: &ethpb.DutiesResponse{
			Duties: []*ethpb.DutiesResponse_Duty{
				{
					Committee:      []uint64{},
					AttesterSlot:   10,
					CommitteeIndex: 20,
				},
			},
		},
	}
	client.EXPECT().GetDuties(
		gomock.Any(),
		gomock.Any(),
	).Times(0)

	if err := v.UpdateDuties(context.Background(), slot); err != nil {
		t.Errorf("Could not update assignments: %v", err)
	}
}

func TestUpdateAssignments_ReturnsError(t *testing.T) {
	ctrl := gomock.NewController(t)
	defer ctrl.Finish()
	client := internal.NewMockBeaconNodeValidatorClient(ctrl)

	v := validator{
		keys:            keyMap,
		validatorClient: client,
		duties: &ethpb.DutiesResponse{
			Duties: []*ethpb.DutiesResponse_Duty{
				{
					CommitteeIndex: 1,
				},
			},
		},
	}

	expected := errors.New("bad")

	client.EXPECT().GetDuties(
		gomock.Any(),
		gomock.Any(),
	).Return(nil, expected)

	if err := v.UpdateDuties(context.Background(), params.BeaconConfig().SlotsPerEpoch); err != expected {
		t.Errorf("Bad error; want=%v got=%v", expected, err)
	}
	if v.duties != nil {
		t.Error("Assignments should have been cleared on failure")
	}
}

func TestUpdateAssignments_OK(t *testing.T) {
	ctrl := gomock.NewController(t)
	defer ctrl.Finish()
	client := internal.NewMockBeaconNodeValidatorClient(ctrl)

	slot := params.BeaconConfig().SlotsPerEpoch
	resp := &ethpb.DutiesResponse{
		Duties: []*ethpb.DutiesResponse_Duty{
			{
				AttesterSlot:   params.BeaconConfig().SlotsPerEpoch,
				CommitteeIndex: 100,
				Committee:      []uint64{0, 1, 2, 3},
				PublicKey:      []byte("testPubKey_1"),
				ProposerSlot:   params.BeaconConfig().SlotsPerEpoch + 1,
			},
		},
	}
	v := validator{
		keys:            keyMap,
		validatorClient: client,
	}
	client.EXPECT().GetDuties(
		gomock.Any(),
		gomock.Any(),
	).Return(resp, nil)

<<<<<<< HEAD
	if err := v.UpdateDuties(context.Background(), slot); err != nil {
=======
	indexResp := &pb.ValidatorIndexResponse{}
	client.EXPECT().ValidatorIndex(
		gomock.Any(),
		gomock.Any(),
	).Return(indexResp, nil)

	if err := v.UpdateAssignments(context.Background(), slot); err != nil {
>>>>>>> 1cb58e85
		t.Fatalf("Could not update assignments: %v", err)
	}
	if v.duties.Duties[0].ProposerSlot != params.BeaconConfig().SlotsPerEpoch+1 {
		t.Errorf(
			"Unexpected validator assignments. want=%v got=%v",
			params.BeaconConfig().SlotsPerEpoch+1,
			v.duties.Duties[0].ProposerSlot,
		)
	}
	if v.duties.Duties[0].AttesterSlot != params.BeaconConfig().SlotsPerEpoch {
		t.Errorf(
			"Unexpected validator assignments. want=%v got=%v",
			params.BeaconConfig().SlotsPerEpoch,
			v.duties.Duties[0].AttesterSlot,
		)
	}
	if v.duties.Duties[0].CommitteeIndex != resp.Duties[0].CommitteeIndex {
		t.Errorf(
			"Unexpected validator assignments. want=%v got=%v",
			resp.Duties[0].CommitteeIndex,
			v.duties.Duties[0].CommitteeIndex,
		)
	}
}

func TestRolesAt_OK(t *testing.T) {
	v, m, finish := setup(t)
	defer finish()

	v.duties = &ethpb.DutiesResponse{
		Duties: []*ethpb.DutiesResponse_Duty{
			{
				CommitteeIndex: 1,
				AttesterSlot:   1,
				PublicKey:      []byte{0x01},
			},
			{
				CommitteeIndex: 2,
				ProposerSlot:   1,
				PublicKey:      []byte{0x02},
			},
			{
				CommitteeIndex: 1,
				AttesterSlot:   2,
				PublicKey:      []byte{0x03},
			},
			{
				CommitteeIndex: 2,
				AttesterSlot:   1,
				ProposerSlot:   1,
				PublicKey:      []byte{0x04},
			},
		},
	}

	priv := bls.RandKey()
	keyStore, _ := keystore.NewKeyFromBLS(priv)
	v.keys[[48]byte{0x01}] = keyStore
	v.keys[[48]byte{0x04}] = keyStore

	m.validatorClient.EXPECT().DomainData(
		gomock.Any(), // ctx
		gomock.Any(), // epoch
	).Return(&ethpb.DomainResponse{}, nil /*err*/)
	m.validatorClient.EXPECT().DomainData(
		gomock.Any(), // ctx
		gomock.Any(), // epoch
	).Return(&ethpb.DomainResponse{}, nil /*err*/)

	roleMap, err := v.RolesAt(context.Background(), 1)
	if err != nil {
		t.Fatal(err)
	}

	if roleMap[[48]byte{0x01}][0] != pb.ValidatorRole_ATTESTER {
		t.Errorf("Unexpected validator role. want: ValidatorRole_PROPOSER")
	}
	if roleMap[[48]byte{0x02}][0] != pb.ValidatorRole_PROPOSER {
		t.Errorf("Unexpected validator role. want: ValidatorRole_ATTESTER")
	}
	if roleMap[[48]byte{0x03}][0] != pb.ValidatorRole_UNKNOWN {
		t.Errorf("Unexpected validator role. want: UNKNOWN")
	}
	if roleMap[[48]byte{0x04}][0] != pb.ValidatorRole_PROPOSER {
		t.Errorf("Unexpected validator role. want: ValidatorRole_PROPOSER")
	}
	if roleMap[[48]byte{0x04}][1] != pb.ValidatorRole_ATTESTER {
		t.Errorf("Unexpected validator role. want: ValidatorRole_ATTESTER")
	}
	if roleMap[[48]byte{0x04}][2] != pb.ValidatorRole_AGGREGATOR {
		t.Errorf("Unexpected validator role. want: ValidatorRole_AGGREGATOR")
	}
}<|MERGE_RESOLUTION|>--- conflicted
+++ resolved
@@ -533,17 +533,13 @@
 		gomock.Any(),
 	).Return(resp, nil)
 
-<<<<<<< HEAD
+	indexResp := &ethpb.ValidatorIndexResponse{}
+	client.EXPECT().ValidatorIndex(
+		gomock.Any(),
+		gomock.Any(),
+	).Return(indexResp, nil)
+
 	if err := v.UpdateDuties(context.Background(), slot); err != nil {
-=======
-	indexResp := &pb.ValidatorIndexResponse{}
-	client.EXPECT().ValidatorIndex(
-		gomock.Any(),
-		gomock.Any(),
-	).Return(indexResp, nil)
-
-	if err := v.UpdateAssignments(context.Background(), slot); err != nil {
->>>>>>> 1cb58e85
 		t.Fatalf("Could not update assignments: %v", err)
 	}
 	if v.duties.Duties[0].ProposerSlot != params.BeaconConfig().SlotsPerEpoch+1 {
